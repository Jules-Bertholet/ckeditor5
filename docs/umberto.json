{
	"name": "CKEditor 5",
	"slug": "ckeditor5",
	"hexo-config": "docs/hexo-custom-config.json",
	"path": "docs",
	"scripts": {
		"snippet-adapter": "../scripts/docs/snippet-adapter/snippetadapter",
		"import-path": "../scripts/docs/getrealimportpath"
	},
	"docsearch": {
		"apiKey": "fc463c26455365ad403d5ec51796cd73",
		"indexName": "ckeditor_nightly"
	},
	"groups": [
		{
			"name": "API",
			"id": "api-reference",
			"sourceDir": "api",
			"slug": "api",
			"type": "jsdoc"
		},
		{
			"name": "Framework",
			"id": "framework",
			"slug": "framework",
			"categories": [
				{
					"name": "Guides",
					"id": "framework-guides",
					"slug": "guides",
					"categories": [
						{
							"name": "Getting started",
							"id": "getting-started",
							"slug": "getting-started",
							"categories": [
								{
									"name": "Inserting CKEditor",
									"id": "inserting-ckeditor",
									"slug": "inserting-ckeditor"
								},
								{
									"name": "End User Features",
									"id": "end-user-features",
									"slug": "end-user-features"
								}
							]
						},
						{
							"name": "Plugins",
							"id": "plugins",
							"slug": "plugins"
						},
						{
							"name": "User interface",
							"id": "ui",
							"slug": "ui"
						}
					]
				},
				{
					"name": "Tutorials",
					"id": "tutorials",
					"slug": "tutorials",
					"categories": [
						{
							"name": "How to",
							"id": "how-to",
							"slug": "how-to",
							"categories": [
								{
									"name": "Step by step",
									"id": "step-by-step",
									"slug": "step-by-step"
								}
							]
						},
						{
							"name": "Advanced tutorials",
							"id": "advanced-tutorials",
							"slug": "advanced-tutorials"
						}
					]
				}
			]
		},
		{
			"name": "Builds",
			"id": "builds",
			"slug": "builds",
			"categories": [
				{
					"name": "Guides",
					"id": "builds-guides",
					"slug": "guides",
					"categories": [
						{
							"name": "Integration",
							"id": "builds-integration",
							"slug": "integration",
							"order": 100
						},
						{
							"name": "Development",
							"id": "builds-development",
							"slug": "development",
							"order": 200
						}
					]
				}
			]
		},
		{
			"name": "Features",
			"id": "features",
			"slug": "features"
		},
		{
			"name": "Examples",
			"id": "examples",
			"slug": "examples",
			"categories": [
				{
					"name": "Builds",
					"id": "examples-builds",
					"slug": "builds"
				},
				{
					"name": "Framework",
					"id": "examples-framework",
					"slug": "framework"
				}
			]
		}
	],
	"items": [
		{
			"path": "packages/ckeditor5-autoformat",
			"prefix": "autoformat"
		},
		{
			"path": "packages/ckeditor5-heading",
			"prefix": "heading"
		},
		{
			"path": "packages/ckeditor5-image",
			"prefix": "image"
		},
		{
<<<<<<< HEAD
			"path": "packages/ckeditor5-theme-lark",
			"prefix": "theme-lark"
=======
			"path": "packages/ckeditor5-markdown-gfm",
			"prefix": "markdown-gfm"
>>>>>>> 62e24020
		}
	]
}<|MERGE_RESOLUTION|>--- conflicted
+++ resolved
@@ -147,13 +147,12 @@
 			"prefix": "image"
 		},
 		{
-<<<<<<< HEAD
+			"path": "packages/ckeditor5-markdown-gfm",
+			"prefix": "markdown-gfm"
+		},
+		{
 			"path": "packages/ckeditor5-theme-lark",
 			"prefix": "theme-lark"
-=======
-			"path": "packages/ckeditor5-markdown-gfm",
-			"prefix": "markdown-gfm"
->>>>>>> 62e24020
 		}
 	]
 }