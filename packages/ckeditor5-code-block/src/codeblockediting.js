--- conflicted
+++ resolved
@@ -7,15 +7,9 @@
  * @module code-block/codeblockediting
  */
 
-<<<<<<< HEAD
-import Plugin from '@ckeditor/ckeditor5-core/src/plugin';
-import ShiftEnter from '@ckeditor/ckeditor5-enter/src/shiftenter';
-import EnterModelObserver from '@ckeditor/ckeditor5-enter/src/entermodelobserver';
-=======
 import { Plugin } from 'ckeditor5/src/core';
-import { ShiftEnter } from 'ckeditor5/src/enter';
-
->>>>>>> c9c096ea
+import { EnterModelObserver } from 'ckeditor5/src/enter';
+
 import CodeBlockCommand from './codeblockcommand';
 import IndentCodeBlockCommand from './indentcodeblockcommand';
 import OutdentCodeBlockCommand from './outdentcodeblockcommand';
@@ -51,7 +45,7 @@
 	 * @inheritDoc
 	 */
 	static get requires() {
-		return [ ShiftEnter ];
+		return [ 'ShiftEnter' ];
 	}
 
 	/**
