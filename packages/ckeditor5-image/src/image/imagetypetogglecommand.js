/**
 * @license Copyright (c) 2003-2020, CKSource - Frederico Knabben. All rights reserved.
 * For licensing, see LICENSE.md or https://ckeditor.com/legal/ckeditor-oss-license
 */

/**
 * @module image/image/imagetypetogglecommand
 */

import { Command } from 'ckeditor5/src/core';
import { insertImage, isImage, isImageInline } from './utils';

/**
 * The image type toggle command. It is used to convert images between block and inline type.
 *
 * @extends module:core/command~Command
 */
export default class ImageTypeSwitchCommand extends Command {
	/**
	 * @inheritDoc
	 */
	refresh() {
		const element = this.editor.model.document.selection.getSelectedElement();

		if ( !this.editor.plugins.has( 'ImageBlockEditing' ) || !this.editor.plugins.has( 'ImageInlineEditing' ) ) {
			this.isEnabled = false;
		} else {
			this.isEnabled = isImage( element ) || isImageInline( element );
		}
	}

	/**
	 * @inheritDoc
	 */
<<<<<<< HEAD
	execute( requestedType ) {
		const model = this.editor.model;
		const selection = model.document.selection;
=======
	execute() {
		const selection = this.editor.model.document.selection;
>>>>>>> ea7d8d40
		const imageElement = selection.getSelectedElement();

		if ( imageElement.name === requestedType ) {
			return;
		}

		const src = imageElement.getAttribute( 'src' );
		const alt = imageElement.getAttribute( 'alt' );
		const srcset = imageElement.getAttribute( 'srcset' );
		const imageType = isImage( imageElement ) ? 'imageInline' : 'image';

		if ( !src ) {
			return;
		}

		const attrs = { src };

		if ( alt ) {
			attrs.alt = alt;
		}

		if ( srcset ) {
			attrs.srcset = srcset;
		}

		insertImage( this.editor, attrs, selection, imageType );
	}
}<|MERGE_RESOLUTION|>--- conflicted
+++ resolved
@@ -32,14 +32,8 @@
 	/**
 	 * @inheritDoc
 	 */
-<<<<<<< HEAD
 	execute( requestedType ) {
-		const model = this.editor.model;
-		const selection = model.document.selection;
-=======
-	execute() {
 		const selection = this.editor.model.document.selection;
->>>>>>> ea7d8d40
 		const imageElement = selection.getSelectedElement();
 
 		if ( imageElement.name === requestedType ) {
