--- conflicted
+++ resolved
@@ -86,11 +86,7 @@
 		expect( editor.commands.get( 'imageInsert' ) ).to.equal( editor.commands.get( 'insertImage' ) );
 	} );
 
-<<<<<<< HEAD
-	it( 'should register the imageTypeToggle command', () => {
-=======
 	it( 'should register the toggleImageType command', () => {
->>>>>>> 0fc2efdd
 		expect( editor.commands.get( 'toggleImageType' ) ).to.be.instanceOf( ToggleImageTypeCommand );
 	} );
 
