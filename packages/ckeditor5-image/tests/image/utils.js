--- conflicted
+++ resolved
@@ -47,264 +47,8 @@
 		imageUtils.toImageWidget( element, writer, 'image widget' );
 	} );
 
-<<<<<<< HEAD
-	describe( 'insertImage()', () => {
-		let editor, model;
-
-		beforeEach( () => {
-			return VirtualTestEditor
-				.create( {
-					plugins: [ ImageBlockEditing, ImageInlineEditing, Paragraph ]
-				} )
-				.then( newEditor => {
-					editor = newEditor;
-					model = editor.model;
-
-					const schema = model.schema;
-					schema.extend( 'image', { allowAttributes: 'uploadId' } );
-				} );
-		} );
-
-		it( 'should insert inline image in a paragraph with text', () => {
-			setModelData( model, '<paragraph>f[o]o</paragraph>' );
-
-			insertImage( editor );
-
-			expect( getModelData( model ) ).to.equal( '<paragraph>f[<imageInline></imageInline>]o</paragraph>' );
-		} );
-
-		it( 'should insert a block image when the selection is inside an empty paragraph', () => {
-			setModelData( model, '<paragraph>[]</paragraph>' );
-
-			insertImage( editor );
-
-			expect( getModelData( model ) ).to.equal( '[<image></image>]' );
-		} );
-
-		it( 'should insert a block image in the document root', () => {
-			setModelData( model, '[]' );
-
-			insertImage( editor );
-
-			expect( getModelData( model ) ).to.equal( '[<image></image>]' );
-		} );
-
-		it( 'should insert image with given attributes', () => {
-			setModelData( model, '<paragraph>f[o]o</paragraph>' );
-
-			insertImage( editor, { src: 'bar' } );
-
-			expect( getModelData( model ) ).to.equal( '<paragraph>f[<imageInline src="bar"></imageInline>]o</paragraph>' );
-		} );
-
-		it( 'should not insert image nor crash when image could not be inserted', () => {
-			model.schema.register( 'other', {
-				allowIn: '$root',
-				isLimit: true
-			} );
-			model.schema.extend( '$text', { allowIn: 'other' } );
-
-			editor.conversion.for( 'downcast' ).elementToElement( { model: 'other', view: 'p' } );
-
-			setModelData( model, '<other>[]</other>' );
-
-			insertImage( editor );
-
-			expect( getModelData( model ) ).to.equal( '<other>[]</other>' );
-		} );
-
-		it( 'should use the block image type when the config.image.insert.type="block" option is set', async () => {
-			const newEditor = await VirtualTestEditor.create( {
-				plugins: [ ImageBlockEditing, ImageInlineEditing, Paragraph ],
-				image: { insert: { type: 'block' } }
-			} );
-
-			setModelData( newEditor.model, '<paragraph>f[o]o</paragraph>' );
-
-			insertImage( newEditor );
-
-			expect( getModelData( newEditor.model ) ).to.equal( '[<image></image>]<paragraph>foo</paragraph>' );
-
-			await newEditor.destroy();
-		} );
-
-		it( 'should use the inline image type if the config.image.insert.type="inline" option is set', async () => {
-			const newEditor = await VirtualTestEditor.create( {
-				plugins: [ ImageBlockEditing, ImageInlineEditing, Paragraph ],
-				image: { insert: { type: 'inline' } }
-			} );
-
-			setModelData( newEditor.model, '<paragraph>f[o]o</paragraph>' );
-
-			insertImage( newEditor );
-
-			expect( getModelData( newEditor.model ) ).to.equal( '<paragraph>f[<imageInline></imageInline>]o</paragraph>' );
-
-			await newEditor.destroy();
-		} );
-
-		it( 'should use the inline image type when there is only ImageInlineEditing plugin enabled', async () => {
-			const newEditor = await VirtualTestEditor.create( {
-				plugins: [ ImageInlineEditing, Paragraph ]
-			} );
-
-			setModelData( newEditor.model, '<paragraph>f[o]o</paragraph>' );
-
-			insertImage( newEditor );
-
-			expect( getModelData( newEditor.model ) ).to.equal( '<paragraph>f[<imageInline></imageInline>]o</paragraph>' );
-
-			await newEditor.destroy();
-		} );
-
-		it( 'should use block the image type when there is only ImageBlockEditing plugin enabled', async () => {
-			const newEditor = await VirtualTestEditor.create( {
-				plugins: [ ImageBlockEditing, Paragraph ]
-			} );
-
-			setModelData( newEditor.model, '<paragraph>f[o]o</paragraph>' );
-
-			insertImage( newEditor );
-
-			expect( getModelData( newEditor.model ) ).to.equal( '[<image></image>]<paragraph>foo</paragraph>' );
-
-			await newEditor.destroy();
-		} );
-
-		it( 'should use the block image type when the config.image.insert.type="inline" option is set ' +
-			'but ImageInlineEditing plugin is not enabled', async () => {
-			const consoleWarnStub = sinon.stub( console, 'warn' );
-			const newEditor = await VirtualTestEditor.create( {
-				plugins: [ ImageBlockEditing, Paragraph ],
-				image: { insert: { type: 'inline' } }
-			} );
-
-			setModelData( newEditor.model, '<paragraph>f[o]o</paragraph>' );
-
-			insertImage( newEditor );
-
-			expect( consoleWarnStub.calledOnce ).to.equal( true );
-			expect( consoleWarnStub.firstCall.args[ 0 ] ).to.equal( 'image-inline-plugin-required' );
-			expect( getModelData( newEditor.model ) ).to.equal( '[<image></image>]<paragraph>foo</paragraph>' );
-
-			await newEditor.destroy();
-			console.warn.restore();
-		} );
-
-		it( 'should use the inline image type when the image.insert.type="block" option is set ' +
-			'but ImageBlockEditing plugin is not enabled', async () => {
-			const consoleWarnStub = sinon.stub( console, 'warn' );
-			const newEditor = await VirtualTestEditor.create( {
-				plugins: [ ImageInlineEditing, Paragraph ],
-				image: { insert: { type: 'block' } }
-			} );
-
-			setModelData( newEditor.model, '<paragraph>f[o]o</paragraph>' );
-
-			insertImage( newEditor );
-
-			expect( consoleWarnStub.calledOnce ).to.equal( true );
-			expect( consoleWarnStub.firstCall.args[ 0 ] ).to.equal( 'image-block-plugin-required' );
-			expect( getModelData( newEditor.model ) ).to.equal( '<paragraph>f[<imageInline></imageInline>]o</paragraph>' );
-
-			await newEditor.destroy();
-			console.warn.restore();
-		} );
-
-		it( 'should pass the allowed custom attributes to the inserted block image', () => {
-			setModelData( model, '[]' );
-			model.schema.extend( 'image', { allowAttributes: 'customAttribute' } );
-
-			insertImage( editor, { src: 'foo', customAttribute: 'value' } );
-
-			expect( getModelData( model ) )
-				.to.equal( '[<image customAttribute="value" src="foo"></image>]' );
-		} );
-
-		it( 'should omit the disallowed attributes while inserting a block image', () => {
-			setModelData( model, '[]' );
-
-			insertImage( editor, { src: 'foo', customAttribute: 'value' } );
-
-			expect( getModelData( model ) )
-				.to.equal( '[<image src="foo"></image>]' );
-		} );
-
-		it( 'should pass the allowed custom attributes to the inserted inline image', () => {
-			setModelData( model, '<paragraph>f[o]o</paragraph>' );
-			model.schema.extend( 'imageInline', { allowAttributes: 'customAttribute' } );
-
-			insertImage( editor, { src: 'foo', customAttribute: 'value' } );
-
-			expect( getModelData( model ) )
-				.to.equal( '<paragraph>f[<imageInline customAttribute="value" src="foo"></imageInline>]o</paragraph>' );
-		} );
-
-		it( 'should omit the disallowed attributes while inserting an inline image', () => {
-			setModelData( model, '<paragraph>f[o]o</paragraph>' );
-
-			insertImage( editor, { src: 'foo', customAttribute: 'value' } );
-
-			expect( getModelData( model ) ).to.equal( '<paragraph>f[<imageInline src="foo"></imageInline>]o</paragraph>' );
-		} );
-
-		it( 'should return the inserted image element', () => {
-			setModelData( model, '[]' );
-
-			const imageElement = insertImage( editor );
-
-			expect( getModelData( model ) ).to.equal( '[<image></image>]' );
-			expect( imageElement.is( 'element', 'image' ) ).to.be.true;
-			expect( imageElement ).to.equal( model.document.getRoot().getChild( 0 ) );
-		} );
-	} );
-
-	describe( 'getViewImageFromWidget()', () => {
-		// figure
-		//   img
-		it( 'returns the the img element from widget if the img is the first children', () => {
-			expect( getViewImageFromWidget( element ) ).to.equal( image );
-		} );
-
-		// figure
-		//   div
-		//   img
-		it( 'returns the the img element from widget if the img is not the first children', () => {
-			writer.insert( writer.createPositionAt( element, 0 ), writer.createContainerElement( 'div' ) );
-			expect( getViewImageFromWidget( element ) ).to.equal( image );
-		} );
-
-		// figure
-		//   div
-		//     img
-		it( 'returns the the img element from widget if the img is a child of another element', () => {
-			const divElement = writer.createContainerElement( 'div' );
-
-			writer.insert( writer.createPositionAt( element, 0 ), divElement );
-			writer.move( writer.createRangeOn( image ), writer.createPositionAt( divElement, 0 ) );
-
-			expect( getViewImageFromWidget( element ) ).to.equal( image );
-		} );
-
-		// figure
-		//   div
-		//     "Bar"
-		//     img
-		//   "Foo"
-		it( 'does not throw an error if text node found', () => {
-			const divElement = writer.createContainerElement( 'div' );
-
-			writer.insert( writer.createPositionAt( element, 0 ), divElement );
-			writer.insert( writer.createPositionAt( element, 0 ), writer.createText( 'Foo' ) );
-			writer.insert( writer.createPositionAt( divElement, 0 ), writer.createText( 'Bar' ) );
-			writer.move( writer.createRangeOn( image ), writer.createPositionAt( divElement, 1 ) );
-
-			expect( getViewImageFromWidget( element ) ).to.equal( image );
-		} );
-=======
 	afterEach( async () => {
 		return editor.destroy();
->>>>>>> 6089549a
 	} );
 
 	describe( 'determineImageTypeForInsertionAtSelection()', () => {
