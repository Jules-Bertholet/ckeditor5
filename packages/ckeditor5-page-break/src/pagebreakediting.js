/**
 * @license Copyright (c) 2003-2020, CKSource - Frederico Knabben. All rights reserved.
 * For licensing, see LICENSE.md or https://ckeditor.com/legal/ckeditor-oss-license
 */

/**
 * @module page-break/pagebreakediting
 */

import Plugin from '@ckeditor/ckeditor5-core/src/plugin';
import PageBreakCommand from './pagebreakcommand';
import { toWidget } from '@ckeditor/ckeditor5-widget/src/utils';

import '../theme/pagebreak.css';

/**
 * The page break editing feature.
 *
 * @extends module:core/plugin~Plugin
 */
export default class PageBreakEditing extends Plugin {
	/**
	 * @inheritDoc
	 */
	static get pluginName() {
		return 'PageBreakEditing';
	}

	/**
	 * @inheritDoc
	 */
	init() {
		const editor = this.editor;
		const schema = editor.model.schema;
		const t = editor.t;
		const conversion = editor.conversion;

		schema.register( 'pageBreak', {
			isObject: true,
			allowWhere: '$block'
		} );

		conversion.for( 'dataDowncast' ).elementToElement( {
			model: 'pageBreak',
			view: ( modelElement, viewWriter ) => {
				const divElement = viewWriter.createContainerElement( 'div', {
					class: 'page-break',
					// If user has no `.ck-content` styles, it should always break a page during print.
					style: 'page-break-after: always'
				} );

				// For a rationale of using span inside a div see:
				// https://github.com/ckeditor/ckeditor5-page-break/pull/1#discussion_r328934062.
				const spanElement = viewWriter.createContainerElement( 'span', {
					style: 'display: none'
				} );

				viewWriter.insert( viewWriter.createPositionAt( divElement, 0 ), spanElement );

				return divElement;
			}
		} );

		conversion.for( 'editingDowncast' ).elementToElement( {
			model: 'pageBreak',
			view: ( modelElement, viewWriter ) => {
				const label = t( 'Page break' );
				const viewWrapper = viewWriter.createContainerElement( 'div' );
				const viewLabelElement = viewWriter.createContainerElement( 'span' );
				const innerText = viewWriter.createText( t( 'Page break' ) );

				viewWriter.addClass( 'page-break', viewWrapper );
				viewWriter.setCustomProperty( 'pageBreak', true, viewWrapper );

				viewWriter.addClass( 'page-break__label', viewLabelElement );

				viewWriter.insert( viewWriter.createPositionAt( viewWrapper, 0 ), viewLabelElement );
				viewWriter.insert( viewWriter.createPositionAt( viewLabelElement, 0 ), innerText );

				return toPageBreakWidget( viewWrapper, viewWriter, label );
			}
		} );

		conversion.for( 'upcast' )
			.elementToElement( {
				view: element => {
					// For upcast conversion it's enough if we check for element style and verify if it's empty
					// or contains only hidden span element.

					const hasPageBreakBefore = element.getStyle( 'page-break-before' ) == 'always';
					const hasPageBreakAfter = element.getStyle( 'page-break-after' ) == 'always';

<<<<<<< HEAD
					// The child must be the "span" element that is not displayed and has a space inside.
					if ( !viewSpan.is( 'element', 'span' ) || viewSpan.getStyle( 'display' ) != 'none' || viewSpan.childCount != 1 ) {
=======
					if ( !hasPageBreakBefore && !hasPageBreakAfter ) {
>>>>>>> 565628a6
						return;
					}

					// The "page break" div accepts only single child or no child at all.
					if ( element.childCount == 1 ) {
						const viewSpan = element.getChild( 0 );

						// The child must be the "span" element that is not displayed and has a space inside.
						if ( !viewSpan.is( 'span' ) || viewSpan.getStyle( 'display' ) != 'none' || viewSpan.childCount != 1 ) {
							return;
						}

<<<<<<< HEAD
					if ( !text.is( '$text' ) || text.data !== ' ' ) {
=======
						const text = viewSpan.getChild( 0 );

						if ( !text.is( 'text' ) || text.data !== ' ' ) {
							return;
						}
					} else if ( element.childCount > 1 ) {
>>>>>>> 565628a6
						return;
					}

					return { name: true };
				},
				model: 'pageBreak',

				// This conversion must be checked before <br> conversion because some editors use
				// <br style="page-break-before:always"> as a page break marker.
				converterPriority: 'high'
			} );

		editor.commands.add( 'pageBreak', new PageBreakCommand( editor ) );
	}
}

// Converts a given {@link module:engine/view/element~Element} to a page break widget:
// * Adds a {@link module:engine/view/element~Element#_setCustomProperty custom property} allowing to
//   recognize the page break widget element.
// * Calls the {@link module:widget/utils~toWidget} function with the proper element's label creator.
//
//  @param {module:engine/view/element~Element} viewElement
//  @param {module:engine/view/downcastwriter~DowncastWriter} writer An instance of the view writer.
//  @param {String} label The element's label.
//  @returns {module:engine/view/element~Element}
function toPageBreakWidget( viewElement, writer, label ) {
	writer.setCustomProperty( 'pageBreak', true, viewElement );

	return toWidget( viewElement, writer, { label } );
}<|MERGE_RESOLUTION|>--- conflicted
+++ resolved
@@ -90,12 +90,7 @@
 					const hasPageBreakBefore = element.getStyle( 'page-break-before' ) == 'always';
 					const hasPageBreakAfter = element.getStyle( 'page-break-after' ) == 'always';
 
-<<<<<<< HEAD
-					// The child must be the "span" element that is not displayed and has a space inside.
-					if ( !viewSpan.is( 'element', 'span' ) || viewSpan.getStyle( 'display' ) != 'none' || viewSpan.childCount != 1 ) {
-=======
 					if ( !hasPageBreakBefore && !hasPageBreakAfter ) {
->>>>>>> 565628a6
 						return;
 					}
 
@@ -104,20 +99,16 @@
 						const viewSpan = element.getChild( 0 );
 
 						// The child must be the "span" element that is not displayed and has a space inside.
-						if ( !viewSpan.is( 'span' ) || viewSpan.getStyle( 'display' ) != 'none' || viewSpan.childCount != 1 ) {
+						if ( !viewSpan.is( 'element', 'span' ) || viewSpan.getStyle( 'display' ) != 'none' || viewSpan.childCount != 1 ) {
 							return;
 						}
 
-<<<<<<< HEAD
-					if ( !text.is( '$text' ) || text.data !== ' ' ) {
-=======
 						const text = viewSpan.getChild( 0 );
 
-						if ( !text.is( 'text' ) || text.data !== ' ' ) {
+						if ( !text.is( '$text' ) || text.data !== ' ' ) {
 							return;
 						}
 					} else if ( element.childCount > 1 ) {
->>>>>>> 565628a6
 						return;
 					}
 
