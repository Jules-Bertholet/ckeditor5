--- conflicted
+++ resolved
@@ -119,11 +119,6 @@
 		} );
 	} );
 
-<<<<<<< HEAD
-	describe( 'objectToMap', () => {
-		it( 'should convert object to map', () => {
-			const map = utils.objectToMap( { 'foo': 1, 'bar': 2 } );
-=======
 	describe( 'toMap', () => {
 		it( 'should create map from object', () => {
 			const map = utils.toMap( { foo: 1, bar: 2 } );
@@ -145,7 +140,6 @@
 			const data = new Map( [ [ 'foo', 1 ], [ 'bar', 2 ] ] );
 
 			const map = utils.toMap( data );
->>>>>>> 0daf2b15
 
 			expect( getIteratorCount( map ) ).to.equal( 2 );
 			expect( map.get( 'foo' ) ).to.equal( 1 );
@@ -153,14 +147,6 @@
 		} );
 	} );
 
-<<<<<<< HEAD
-	describe( 'mapToObject', () => {
-		it( 'should convert map to object', () => {
-			const map = new Map( [ [ 'foo', 1 ], [ 'bar', 2 ] ] );
-			const obj = utils.mapToObject( map );
-
-			expect( obj ).to.deep.equal( { 'foo': 1, 'bar': 2 } );
-=======
 	describe( 'mapsEqual', () => {
 		it( 'should return true if maps have exactly same entries (order of adding does not matter)', () => {
 			let mapA = new Map();
@@ -173,7 +159,6 @@
 			mapB.set( 'foo', 'bar' );
 
 			expect( utils.mapsEqual( mapA, mapB ) ).to.be.true;
->>>>>>> 0daf2b15
 		} );
 	} );
 
