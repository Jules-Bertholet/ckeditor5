/**
 * @license Copyright (c) 2003-2017, CKSource - Frederico Knabben. All rights reserved.
 * For licensing, see LICENSE.md.
 */

/**
 * @module heading/headingengine
 */

import Plugin from '@ckeditor/ckeditor5-core/src/plugin';
import Paragraph from '@ckeditor/ckeditor5-paragraph/src/paragraph';
import {
	modelElementToViewContainerElement,
	viewToModelElement
} from '@ckeditor/ckeditor5-engine/src/conversion/definition-based-converters';

import HeadingCommand from './headingcommand';

const defaultModelElement = 'paragraph';

/**
 * The headings engine feature. It handles switching between block formats &ndash; headings and paragraph.
 * This class represents the engine part of the heading feature. See also {@link module:heading/heading~Heading}.
 *
 * @extends module:core/plugin~Plugin
 */
export default class HeadingEngine extends Plugin {
	/**
	 * @inheritDoc
	 */
	constructor( editor ) {
		super( editor );

		editor.config.define( 'heading', {
			options: [
				{ model: 'paragraph', title: 'Paragraph', class: 'ck-heading_paragraph' },
				{ model: 'heading1', view: 'h2', title: 'Heading 1', class: 'ck-heading_heading1' },
				{ model: 'heading2', view: 'h3', title: 'Heading 2', class: 'ck-heading_heading2' },
				{ model: 'heading3', view: 'h4', title: 'Heading 3', class: 'ck-heading_heading3' }
			]
		} );
	}

	/**
	 * @inheritDoc
	 */
	static get requires() {
		return [ Paragraph ];
	}

	/**
	 * @inheritDoc
	 */
	init() {
		const editor = this.editor;
		const data = editor.data;
		const editing = editor.editing;
		const options = editor.config.get( 'heading.options' );

		for ( const option of options ) {
			// Skip paragraph - it is defined in required Paragraph feature.
			if ( option.model !== defaultModelElement ) {
				// Schema.
<<<<<<< HEAD
				editor.model.schema.registerItem( option.model, '$block' );
=======
				editor.model.schema.register( option.modelElement, {
					inheritAllFrom: '$block'
				} );
>>>>>>> 201550d7

				// Build converter from model to view for data and editing pipelines.
				modelElementToViewContainerElement( option, [ data.modelToView, editing.modelToView ] );

				// Build converter from view to model for data pipeline.
				viewToModelElement( option, [ data.viewToModel ] );

				// Register the heading command for this option.
				editor.commands.add( option.model, new HeadingCommand( editor, option.model ) );
			}
		}
	}

	/**
	 * @inheritDoc
	 */
	afterInit() {
		// If the enter command is added to the editor, alter its behavior.
		// Enter at the end of a heading element should create a paragraph.
		const editor = this.editor;
		const enterCommand = editor.commands.get( 'enter' );
		const options = editor.config.get( 'heading.options' );

		if ( enterCommand ) {
			// @TODO This should be handled by a post-fixer.
			this.listenTo( enterCommand, 'afterExecute', ( evt, data ) => {
				const positionParent = editor.model.document.selection.getFirstPosition().parent;
				const isHeading = options.some( option => positionParent.is( option.model ) );

				if ( isHeading && !positionParent.is( defaultModelElement ) && positionParent.childCount === 0 ) {
					data.writer.rename( positionParent, defaultModelElement );
				}
			} );
		}
	}
}<|MERGE_RESOLUTION|>--- conflicted
+++ resolved
@@ -61,13 +61,9 @@
 			// Skip paragraph - it is defined in required Paragraph feature.
 			if ( option.model !== defaultModelElement ) {
 				// Schema.
-<<<<<<< HEAD
-				editor.model.schema.registerItem( option.model, '$block' );
-=======
-				editor.model.schema.register( option.modelElement, {
+				editor.model.schema.register( option.model, {
 					inheritAllFrom: '$block'
 				} );
->>>>>>> 201550d7
 
 				// Build converter from model to view for data and editing pipelines.
 				modelElementToViewContainerElement( option, [ data.modelToView, editing.modelToView ] );
