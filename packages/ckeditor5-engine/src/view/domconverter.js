/**
 * @license Copyright (c) 2003-2015, CKSource - Frederico Knabben. All rights reserved.
 * For licensing, see LICENSE.md.
 */

'use strict';

import ViewText from './text.js';
import ViewElement from './element.js';
import ViewPosition from './position.js';
import ViewRange from './range.js';
import ViewSelection from './selection.js';
import ViewDocumentFragment from './documentfragment.js';
import { BR_FILLER, INLINE_FILLER_LENGTH, isBlockFiller, isInlineFiller, startsWithFiller, getDataWithoutFiller } from './filler.js';

import indexOf from '../../utils/dom/indexof.js';

/**
 * DomConverter is a set of tools to do transformations between DOM nodes and view nodes. It also handles
 * {@link engine.view.DomConverter#bindElements binding} these nodes.
 *
 * DomConverter does not check which nodes should be rendered (use {@link engine.view.Renderer}), does not keep a
 * state of a tree nor keeps synchronization between tree view and DOM tree (use {@link engine.view.Document}).
 *
 * DomConverter keeps DOM elements to View element bindings, so when the converter will be destroyed, the binding will
 * be lost. Two converters will keep separate binding maps, so one tree view can be bound with two DOM trees.
 *
 * @memberOf engine.view
 */
export default class DomConverter {
	/**
	 * Creates DOM converter.
	 *
	 * @param {Object} options Object with configuration options.
	 * @param {Function} [options.blockFiller=engine.view.filler.BR_FILLER] Block filler creator.
	 */
	constructor( options = {} ) {
		// Using WeakMap prevent memory leaks: when the converter will be destroyed all referenced between View and DOM
		// will be removed. Also because it is a *Weak*Map when both view and DOM elements will be removed referenced
		// will be also removed, isn't it brilliant?
		//
		// Yes, PJ. It is.
		//
		// You guys so smart.
		//
		// I've been here. Seen stuff. Afraid of code now.

		/**
		 * Block {@link engine.view.filler filler} creator, which is used to create all block fillers during the
		 * view to DOM conversion and to recognize block fillers during the DOM to view conversion.
		 *
		 * @readonly
		 * @member {Function} engine.view.DomConverter#blockFiller
		 */
		this.blockFiller = options.blockFiller || BR_FILLER;

		/**
		 * DOM to View mapping.
		 *
		 * @private
		 * @member {WeakMap} engine.view.DomConverter#_domToViewMapping
		 */
		this._domToViewMapping = new WeakMap();

		/**
		 * View to DOM mapping.
		 *
		 * @private
		 * @member {WeakMap} engine.view.DomConverter#_viewToDomMapping
		 */
		this._viewToDomMapping = new WeakMap();
	}

	/**
	 * Binds DOM and View elements, so it will be possible to get corresponding elements using
	 * {@link engine.view.DomConverter#getCorrespondingViewElement getCorrespondingViewElement} and
	 * {@link engine.view.DomConverter#getCorrespondingDomElement getCorrespondingDomElement}.
	 *
	 * @param {HTMLElement} domElement DOM element to bind.
	 * @param {engine.view.Element} viewElement View element to bind.
	 */
	bindElements( domElement, viewElement ) {
		this._domToViewMapping.set( domElement, viewElement );
		this._viewToDomMapping.set( viewElement, domElement );
	}

	/**
	 * Binds DOM and View document fragments, so it will be possible to get corresponding document fragments using
	 * {@link engine.view.DomConverter#getCorrespondingViewDocumentFragment getCorrespondingViewDocumentFragment} and
	 * {@link engine.view.DomConverter#getCorrespondingDomDocumentFragment getCorrespondingDomDocumentFragment}.
	 *
	 * @param {DocumentFragment} domFragment DOM document fragment to bind.
	 * @param {engine.view.DocumentFragment} viewFragment View document fragment to bind.
	 */
	bindDocumentFragments( domFragment, viewFragment ) {
		this._domToViewMapping.set( domFragment, viewFragment );
		this._viewToDomMapping.set( viewFragment, domFragment );
	}

	/**
	 * Converts view to DOM. For all text nodes, not bound elements and document fragments new items will
	 * be created. For bound elements and document fragments function will return corresponding items.
	 *
	 * @param {engine.view.Node|engine.view.DocumentFragment} viewNode View node or document fragment to transform.
	 * @param {document} domDocument Document which will be used to create DOM nodes.
	 * @param {Object} [options] Conversion options.
	 * @param {Boolean} [options.bind=false] Determines whether new elements will be bound.
	 * @param {Boolean} [options.withChildren=true] If true node's and document fragment's children  will be converted too.
	 * @returns {Node|DocumentFragment} Converted node or DocumentFragment.
	 */
	viewToDom( viewNode, domDocument, options = {} ) {
		if ( viewNode instanceof ViewText ) {
			return domDocument.createTextNode( viewNode.data );
		} else {
			if ( this.getCorrespondingDom( viewNode ) ) {
				return this.getCorrespondingDom( viewNode );
			}

			let domElement;

			if ( viewNode instanceof ViewDocumentFragment ) {
				// Create DOM document fragment.
				domElement = domDocument.createDocumentFragment();

				if ( options.bind ) {
					this.bindDocumentFragments( domElement, viewNode );
				}
			} else {
				// Create DOM element.
				domElement = domDocument.createElement( viewNode.name );

				if ( options.bind ) {
					this.bindElements( domElement, viewNode );
				}

				// Copy element's attributes.
				for ( let key of viewNode.getAttributeKeys() ) {
					domElement.setAttribute( key, viewNode.getAttribute( key ) );
				}
			}

			if ( options.withChildren || options.withChildren === undefined ) {
				for ( let child of this.viewChildrenToDom( viewNode, domDocument, options ) ) {
					domElement.appendChild( child );
				}
			}

			return domElement;
		}
	}

	/**
	 * Converts children of the view element to DOM using {@link engine.view.DomConverter#viewToDom} method.
	 * Additionally this method adds block {@link engine.view.filler filler} to the list of children, if needed.
	 *
	 * @param {engine.view.Element|engine.view.DocumentFragment} viewElement Parent view element.
	 * @param {document} domDocument Document which will be used to create DOM nodes.
	 * @param {Object} options See {@link engine.view.DomConverter#viewToDom} options parameter.
	 * @returns {Iterable.<Node>} DOM nodes.
	 */
	*viewChildrenToDom( viewElement, domDocument, options = {} ) {
		let fillerPositionOffset = viewElement.getFillerOffset && viewElement.getFillerOffset();
		let offset = 0;

		for ( let childView of viewElement.getChildren() ) {
			if ( fillerPositionOffset === offset ) {
				yield this.blockFiller( domDocument );
			}

			yield this.viewToDom( childView, domDocument, options );

			offset++;
		}

		if ( fillerPositionOffset === offset ) {
			yield this.blockFiller( domDocument );
		}
	}

	/**
	 * Converts view {@link engine.view.Range} to DOM range.
	 * Inline and block {@link engine.view.filler fillers} are handled during the conversion.
	 *
	 * @param {engine.view.Range} viewRange View range.
	 * @returns {Range} DOM range.
	 */
	viewRangeToDom( viewRange ) {
		const domStart = this.viewPositionToDom( viewRange.start );
		const domEnd = this.viewPositionToDom( viewRange.end );

		const domRange = new Range();
		domRange.setStart( domStart.parent, domStart.offset );
		domRange.setEnd( domEnd.parent, domEnd.offset );

		return domRange;
	}

	/**
	 * Converts view {@link engine.view.Position} to DOM parent and offset.
	 *
	 * Inline and block {@link engine.view.filler fillers} are handled during the conversion.
	 * If the converted position is directly before inline filler it is moved inside the filler.
	 *
	 * @param {engine.view.position} viewPosition View position.
	 * @returns {Object} position
	 * @returns {Node} position.parent DOM position parent.
	 * @returns {Number} position.offset DOM position offset.
	 */
	viewPositionToDom( viewPosition ) {
		const viewParent = viewPosition.parent;

		if ( viewParent instanceof ViewText ) {
			const domParent = this.getCorrespondingDomText( viewParent );
			let offset = viewPosition.offset;

			if ( startsWithFiller( domParent ) ) {
				offset += INLINE_FILLER_LENGTH;
			}

			return { parent: domParent, offset: offset };
		}
		// viewParent instance of ViewElement.
		else {
			let domParent, domBefore, domAfter;

			if ( viewPosition.offset === 0 ) {
				domParent = this.getCorrespondingDom( viewPosition.parent );
				domAfter = domParent.childNodes[ 0 ];
			} else {
				domBefore = this.getCorrespondingDom( viewPosition.nodeBefore );
				domParent = domBefore.parentNode;
				domAfter = domBefore.nextSibling;
			}

			// If there is an inline filler at position return position inside the filler. We should never return
			// the position before the inline filler.
			if ( domAfter instanceof Text && startsWithFiller( domAfter ) ) {
				return { parent: domAfter, offset: INLINE_FILLER_LENGTH };
			}

			const offset = domBefore ? indexOf( domBefore ) + 1 : 0;

			return { parent: domParent, offset: offset };
		}
	}

	/**
	 * Converts DOM to view. For all text nodes, not bound elements and document fragments new items will
	 * be created. For bound elements and document fragments function will return corresponding items. For
	 * {@link engine.view.filler fillers} `null` will be returned.
	 *
	 * @param {Node|DocumentFragment} domNode DOM node or document fragment to transform.
	 * @param {Object} [options] Conversion options.
	 * @param {Boolean} [options.bind=false] Determines whether new elements will be bound.
	 * @param {Boolean} [options.withChildren=true] It true node's and document fragment's children will be converted too.
	 * @returns {engine.view.Node|engine.view.DocumentFragment|null} Converted node or document fragment. Null
	 * if DOM node is a {@link engine.view.filler filler}.
	 */
	domToView( domNode, options = {} ) {
		if ( isBlockFiller( domNode, this.blockFiller )  ) {
			return null;
		}

		if ( domNode instanceof Text ) {
			if ( isInlineFiller( domNode ) ) {
				return null;
			} else {
				return new ViewText( getDataWithoutFiller( domNode ) );
			}
		} else {
			if ( this.getCorrespondingView( domNode ) ) {
				return this.getCorrespondingView( domNode );
			}

			let viewElement;

			if ( domNode instanceof DocumentFragment ) {
				// Create view document fragment.
				viewElement = new ViewDocumentFragment();

				if ( options.bind ) {
					this.bindDocumentFragments( domNode, viewElement );
				}
			} else {
				// Create view element.
				viewElement = new ViewElement( domNode.tagName.toLowerCase() );

				if ( options.bind ) {
					this.bindElements( domNode, viewElement );
				}

				// Copy element's attributes.
				const attrs = domNode.attributes;

				for ( let i = attrs.length - 1; i >= 0; i-- ) {
					viewElement.setAttribute( attrs[ i ].name, attrs[ i ].value );
				}
			}

			if ( options.withChildren || options.withChildren === undefined ) {
				for ( let child of this.domChildrenToView( domNode, options ) ) {
					viewElement.appendChildren( child );
				}
			}

			return viewElement;
		}
	}

	/**
	 * Converts children of the DOM element to view nodes using {@link engine.view.DomConverter#domToView} method.
	 * Additionally this method omits block {@link engine.view.filler filler}, if it exists in the DOM parent.
	 *
	 * @param {HTMLElement} domElement Parent DOM element.
	 * @param {Object} options See {@link engine.view.DomConverter#domToView} options parameter.
	 * @returns {Iterable.<engine.view.Node>} View nodes.
	 */
	*domChildrenToView( domElement, options = {} ) {
		for ( let i = 0; i < domElement.childNodes.length; i++ ) {
			const domChild = domElement.childNodes[ i ];
			const viewChild = this.domToView( domChild, options );

			if ( viewChild !== null ) {
				yield viewChild;
			}
		}
	}

	/**
	 * Converts DOM selection to view {@link engine.view.Selection}.
	 * Ranges which cannot be converted will be omitted.
	 *
	 * @param {Selection} domSelection DOM selection.
	 * @returns {engine.view.Selection} View selection.
	 */
	domSelectionToView( domSelection ) {
		const viewSelection = new ViewSelection();

		for ( let i = 0; i < domSelection.rangeCount; i++ ) {
			const domRange = domSelection.getRangeAt( i );
			const viewRange = this.domRangeToView( domRange );

			if ( viewRange ) {
				viewSelection.addRange( viewRange );
			}
		}

		return viewSelection;
	}

	/**
	 * Converts DOM Range to view {@link engine.view.range}.
	 * If the start or end position can not be converted `null` is returned.
	 *
	 * @param {Range} domRange DOM range.
	 * @returns {engine.view.Range|null} View range.
	 */
	domRangeToView( domRange ) {
		const viewStart = this.domPositionToView( domRange.startContainer, domRange.startOffset );
		const viewEnd = this.domPositionToView( domRange.endContainer, domRange.endOffset );

		if ( viewStart && viewEnd ) {
			return new ViewRange( viewStart, viewEnd );
		}

		return null;
	}

	/**
	 * Converts DOM parent and offset to view {@link engine.view.Position}.
	 *
	 * If the position is inside a {@link engine.view.filler filler} which has no corresponding view node,
	 * position of the filler will be converted and returned.
	 *
	 * If structures are too different and it is not possible to find corresponding position then `null` will be returned.
	 *
	 * @param {Node} domParent DOM position parent.
	 * @param {Number} domOffset DOM position offset.
	 * @returns {engine.view.Position} viewPosition View position.
	 */
	domPositionToView( domParent, domOffset ) {
		if ( isBlockFiller( domParent, this.blockFiller ) ) {
			return this.domPositionToView( domParent.parentNode, indexOf( domParent ) );
		}

		if ( domParent instanceof Text ) {
			if ( isInlineFiller( domParent ) ) {
				return this.domPositionToView( domParent.parentNode, indexOf( domParent ) );
			}

			const viewParent = this.getCorrespondingViewText( domParent );
			let offset = domOffset;

			if ( !viewParent ) {
				return null;
			}

			if ( startsWithFiller( domParent ) ) {
				offset -= INLINE_FILLER_LENGTH;
				offset = offset < 0 ? 0 : offset;
			}

			return new ViewPosition( viewParent, offset );
		}
		// domParent instanceof HTMLElement.
		else {
			if ( domOffset === 0 ) {
				const viewParent = this.getCorrespondingView( domParent );

				if ( viewParent ) {
					return new ViewPosition( viewParent, 0 );
				}
			} else {
				const viewBefore = this.getCorrespondingView( domParent.childNodes[ domOffset - 1 ] );

				if ( viewBefore ) {
					return new ViewPosition( viewBefore.parent, viewBefore.getIndex() + 1 );
				}
			}

			return null;
		}
	}

	/**
	 * Gets corresponding view item. This function use
	 * {@link engine.view.DomConverter#getCorrespondingViewElement getCorrespondingViewElement}
	 * for elements, {@link  engine.view.DomConverter#getCorrespondingViewText getCorrespondingViewText} for text
	 * nodes and {@link engine.view.DomConverter#getCorrespondingViewDocumentFragment getCorrespondingViewDocumentFragment}
	 * for document fragments.
	 *
	 * Note that for the block or inline {@link engine.view.filler filler} this method returns `null`.
	 *
	 * @param {Node|DocumentFragment} domNode DOM node or document fragment.
	 * @returns {engine.view.Node|engine.view.DocumentFragment|null} Corresponding view item.
	 */
	getCorrespondingView( domNode ) {
		if ( domNode instanceof HTMLElement ) {
			return this.getCorrespondingViewElement( domNode );
		} else if ( domNode instanceof DocumentFragment ) {
			return this.getCorrespondingViewDocumentFragment( domNode );
		} else if ( domNode instanceof Text ) {
			return this.getCorrespondingViewText( domNode );
		}

		return null;
	}

	/**
	 * Gets corresponding view element. Returns element if an view element was
	 * {@link engine.view.DomConverter#bindElements bound} to the given DOM element or `null` otherwise.
	 *
	 * @param {HTMLElement} domElement DOM element.
	 * @returns {engine.view.Element|null} Corresponding element or `null` if no element was bound.
	 */
	getCorrespondingViewElement( domElement ) {
		return this._domToViewMapping.get( domElement );
	}

	/**
	 * Gets corresponding view document fragment. Returns document fragment if an view element was
	 * {@link engine.view.DomConverter#bindDocumentFragments bound} to the given DOM fragment or `null` otherwise.
	 *
	 * @param {DocumentFragment} domFragment DOM element.
	 * @returns {engine.view.DocumentFragment|null} Corresponding document fragment or `null` if none element was bound.
	 */
	getCorrespondingViewDocumentFragment( domFragment ) {
		return this._domToViewMapping.get( domFragment );
	}

	/**
	 * Gets corresponding text node. Text nodes are not {@link engine.view.DomConverter#bindElements bound},
	 * corresponding text node is returned based on the sibling or parent.
	 *
	 * If the directly previous sibling is a {@link engine.view.DomConverter#bindElements bound} element, it is used
	 * to find the corresponding text node.
	 *
	 * If this is a first child in the parent and the parent is a {@link engine.view.DomConverter#bindElements bound}
	 * element, it is used to find the corresponding text node.
	 *
	 * Otherwise `null` is returned.
	 *
	 * Note that for the block or inline {@link engine.view.filler filler} this method returns `null`.
	 *
	 * @param {Text} domText DOM text node.
	 * @returns {engine.view.Text|null} Corresponding view text node or `null`, if it was not possible to find a
	 * corresponding node.
	 */
	getCorrespondingViewText( domText ) {
		if ( isInlineFiller( domText ) ) {
			return null;
		}

		const previousSibling = domText.previousSibling;

		// Try to use previous sibling to find the corresponding text node.
		if ( previousSibling ) {
			if ( !( previousSibling instanceof HTMLElement ) ) {
				// The previous is text or comment.
				return null;
			}

			const viewElement = this.getCorrespondingViewElement( previousSibling );

			if ( viewElement ) {
				const nextSibling = viewElement.getNextSibling();

				// It might be filler which has no corresponding view node.
				if ( nextSibling instanceof ViewText ) {
					return viewElement.getNextSibling();
				} else {
					return null;
				}
			}
		}
		// Try to use parent to find the corresponding text node.
		else {
			const viewElement = this.getCorrespondingViewElement( domText.parentNode );

			if ( viewElement ) {
				const firstChild = viewElement.getChild( 0 );

				// It might be filler which has no corresponding view node.
				if ( firstChild instanceof ViewText ) {
					return firstChild;
				} else {
					return null;
				}
			}
		}

		return null;
	}

	/**
	 * Gets corresponding DOM item. This function uses
	 * {@link engine.view.DomConverter#getCorrespondingDomElement getCorrespondingDomElement} for
	 * elements, {@link engine.view.DomConverter#getCorrespondingDomText getCorrespondingDomText} for text nodes
	 * and {@link engine.view.DomConverter#getCorrespondingDomDocumentFragment getCorrespondingDomDocumentFragment}
	 * for document fragments.
	 *
	 * @param {engine.view.Node|engine.view.DomFragment} viewNode View node or document fragment.
	 * @returns {Node|DocumentFragment|null} Corresponding DOM node or document fragment.
	 */
	getCorrespondingDom( viewNode ) {
		if ( viewNode instanceof ViewElement ) {
			return this.getCorrespondingDomElement( viewNode );
		} else if ( viewNode instanceof ViewDocumentFragment ) {
			return this.getCorrespondingDomDocumentFragment( viewNode );
		} else if ( viewNode instanceof ViewText ) {
			return this.getCorrespondingDomText( viewNode );
		}

		return null;
	}

	/**
	 * Gets corresponding DOM element. Returns element if an DOM element was
	 * {@link engine.view.DomConverter#bindElements bound} to the given view element or `null` otherwise.
	 *
	 * @param {engine.view.Element} viewElement View element.
	 * @returns {HTMLElement|null} Corresponding element or `null` if none element was bound.
	 */
	getCorrespondingDomElement( viewElement ) {
		return this._viewToDomMapping.get( viewElement );
	}

	/**
	 * Gets corresponding DOM document fragment. Returns document fragment if an DOM element was
	 * {@link engine.view.DomConverter#bindDocumentFragments bound} to the given view document fragment or `null` otherwise.
	 *
	 * @param {engine.view.DocumentFragment} viewDocumentFragment View document fragment.
	 * @returns {DocumentFragment|null} Corresponding document fragment or `null` if no fragment was bound.
	 */
	getCorrespondingDomDocumentFragment( viewDocumentFragment ) {
		return this._viewToDomMapping.get( viewDocumentFragment );
	}

	/**
	 * Gets corresponding text node. Text nodes are not {@link engine.view.DomConverter#bindElements bound},
	 * corresponding text node is returned based on the sibling or parent.
	 *
	 * If the directly previous sibling is a {@link engine.view.DomConverter#bindElements bound} element, it is used
	 * to find the corresponding text node.
	 *
	 * If this is a first child in the parent and the parent is a {@link engine.view.DomConverter#bindElements bound}
	 * element, it is used to find the corresponding text node.
	 *
	 * Otherwise `null` is returned.
	 *
	 * @param {engine.view.Text} viewText View text node.
	 * @returns {Text|null} Corresponding DOM text node or `null`, if it was not possible to find a corresponding node.
	 */
	getCorrespondingDomText( viewText ) {
		const previousSibling = viewText.getPreviousSibling();

		// Try to use previous sibling to find the corresponding text node.
		if ( previousSibling && this.getCorrespondingDom( previousSibling ) ) {
			return this.getCorrespondingDom( previousSibling ).nextSibling;
		}

<<<<<<< HEAD
		// If this is a first node, try to use parent to find the corresponding text node.
		if ( !previousSibling && viewText.parent && this.getCorrespondingDom( viewText.parent ) ) {
=======
		// Try to use parent to find the corresponding text node.
		if ( viewText.parent && this.getCorrespondingDom( viewText.parent ) ) {
>>>>>>> 91039f89
			return this.getCorrespondingDom( viewText.parent ).childNodes[ 0 ];
		}

		return null;
	}
}<|MERGE_RESOLUTION|>--- conflicted
+++ resolved
@@ -599,13 +599,8 @@
 			return this.getCorrespondingDom( previousSibling ).nextSibling;
 		}
 
-<<<<<<< HEAD
 		// If this is a first node, try to use parent to find the corresponding text node.
 		if ( !previousSibling && viewText.parent && this.getCorrespondingDom( viewText.parent ) ) {
-=======
-		// Try to use parent to find the corresponding text node.
-		if ( viewText.parent && this.getCorrespondingDom( viewText.parent ) ) {
->>>>>>> 91039f89
 			return this.getCorrespondingDom( viewText.parent ).childNodes[ 0 ];
 		}
 
