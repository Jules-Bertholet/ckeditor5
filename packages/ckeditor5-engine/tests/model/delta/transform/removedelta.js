/**
 * @license Copyright (c) 2003-2017, CKSource - Frederico Knabben. All rights reserved.
 * For licensing, see LICENSE.md.
 */

import transformations from '../../../../src/model/delta/basic-transformations'; // eslint-disable-line no-unused-vars

import deltaTransform from '../../../../src/model/delta/transform';
const transform = deltaTransform.transform;

import Element from '../../../../src/model/element';
import Position from '../../../../src/model/position';
import Range from '../../../../src/model/range';

import Delta from '../../../../src/model/delta/delta';
import RemoveDelta from '../../../../src/model/delta/removedelta';
import SplitDelta from '../../../../src/model/delta/splitdelta';

import NoOperation from '../../../../src/model/operation/nooperation';
import MoveOperation from '../../../../src/model/operation/moveoperation';
import RemoveOperation from '../../../../src/model/operation/removeoperation';

import { getNodesAndText } from '../../../../tests/model/_utils/utils';

import {
	applyDelta,
	expectDelta,
	getFilledDocument,
	getMergeDelta,
	getRemoveDelta,
	getSplitDelta
} from '../../../../tests/model/delta/transform/_utils/utils';

describe( 'transform', () => {
	let doc, root, gy, baseVersion, context;

	beforeEach( () => {
		doc = getFilledDocument();
		root = doc.getRoot();
		gy = doc.graveyard;
		baseVersion = doc.version;
		context = { isStrong: false };
	} );

	describe( 'RemoveDelta by', () => {
		describe( 'MergeDelta', () => {
			it( 'node on the right side of merge was removed', () => {
				// This special case should be handled by MoveDelta x MergeDelta special case.
				const sourcePosition = new Position( root, [ 3, 3, 3 ] );
				const removeDelta = getRemoveDelta( sourcePosition, 1, baseVersion );

				const mergePosition = new Position( root, [ 3, 3, 3 ] );
				const mergeDelta = getMergeDelta( mergePosition, 4, 12, baseVersion );

				const transformed = transform( removeDelta, mergeDelta, context );

				expect( transformed.length ).to.equal( 2 );

				baseVersion = mergeDelta.operations.length;

				expectDelta( transformed[ 0 ], {
					type: SplitDelta,
					operations: [
						{
							type: MoveOperation,
							sourcePosition: new Position( gy, [ 0 ] ),
							howMany: 1,
							targetPosition: new Position( root, [ 3, 3, 3 ] ),
							baseVersion
						},
						{
							type: MoveOperation,
							sourcePosition: new Position( root, [ 3, 3, 2, 4 ] ),
							howMany: 12,
							targetPosition: new Position( root, [ 3, 3, 3, 0 ] ),
							baseVersion: baseVersion + 1
						}
					]
				} );

				expectDelta( transformed[ 1 ], {
					type: RemoveDelta,
					operations: [
						{
							type: MoveOperation,
							sourcePosition: removeDelta._moveOperation.sourcePosition,
							howMany: removeDelta._moveOperation.howMany,
							baseVersion: baseVersion + 2
						}
					]
				} );

				// Test if deltas do what they should after applying transformed delta.
				applyDelta( mergeDelta, doc );
				applyDelta( transformed[ 0 ], doc );
				applyDelta( transformed[ 1 ], doc );

				const nodesAndText = getNodesAndText( Range.createFromPositionAndShift( new Position( root, [ 3, 3 ] ), 1 ) );

				// RemoveDelta is applied. MergeDelta is discarded.
				expect( nodesAndText ).to.equal( 'DIVXXXXXabcdXDIV' );
			} );
		} );

		describe( 'SplitDelta', () => {
			it( 'node inside the removed range was a node that has been split', () => {
				const sourcePosition = new Position( root, [ 3, 3, 1 ] );
				const removeDelta = getRemoveDelta( sourcePosition, 3, baseVersion );

				const splitPosition = new Position( root, [ 3, 3, 2, 2 ] );
				const nodeCopy = new Element( 'x' );
				const splitDelta = getSplitDelta( splitPosition, nodeCopy, 2, baseVersion );

				const transformed = transform( removeDelta, splitDelta, context );

				expect( transformed.length ).to.equal( 1 );

				baseVersion = splitDelta.operations.length;

				expectDelta( transformed[ 0 ], {
					type: RemoveDelta,
					operations: [
						{
							type: RemoveOperation,
							sourcePosition,
							howMany: 4,
							baseVersion
						}
					]
				} );
			} );

			it( 'removed nodes in split node, after split position, isStrong = false', () => {
				const sourcePosition = new Position( root, [ 3, 3, 2, 4 ] );
				const removeDelta = getRemoveDelta( sourcePosition, 3, baseVersion );

				const splitPosition = new Position( root, [ 3, 3, 2, 2 ] );
				const nodeCopy = new Element( 'x' );
				const splitDelta = getSplitDelta( splitPosition, nodeCopy, 8, baseVersion );

				const transformed = transform( removeDelta, splitDelta, {
					isStrong: false,
					forceWeakRemove: true
				} );

				expect( transformed.length ).to.equal( 1 );

				baseVersion = splitDelta.operations.length;

				expectDelta( transformed[ 0 ], {
					type: Delta,
					operations: [
						{
							type: NoOperation,
							baseVersion
						}
					]
				} );
			} );

			it( 'last node in the removed range was a node that has been split', () => {
				const sourcePosition = new Position( root, [ 3, 2 ] );
				const removeDelta = getRemoveDelta( sourcePosition, 2, baseVersion );

				const splitPosition = new Position( root, [ 3, 3, 2 ] );
				const nodeCopy = new Element( 'div' );
				const splitDelta = getSplitDelta( splitPosition, nodeCopy, 2, baseVersion );

				const transformed = transform( removeDelta, splitDelta, context );

				expect( transformed.length ).to.equal( 1 );

				baseVersion = splitDelta.operations.length;

				expectDelta( transformed[ 0 ], {
					type: RemoveDelta,
					operations: [
						{
							type: RemoveOperation,
							sourcePosition,
							howMany: 3,
							baseVersion
						}
					]
				} );
			} );

<<<<<<< HEAD
			it( 'removed node has been split - undo context', () => {
				const sourcePosition = new Position( root, [ 3, 3, 1 ] );
				const removeDelta = getRemoveDelta( sourcePosition, 1, baseVersion );

				const splitPosition = new Position( root, [ 3, 3, 1, 2 ] );
				const nodeCopy = new Element( 'x' );
				const splitDelta = getSplitDelta( splitPosition, nodeCopy, 2, baseVersion );

				context.bWasUndone = true;

				const transformed = transform( removeDelta, splitDelta, context );

				expect( transformed.length ).to.equal( 1 );

				baseVersion = splitDelta.operations.length;

=======
			it( 'should not throw if clone operation is NoOperation and use default transformation in that case', () => {
				const noOpSplitDelta = new SplitDelta();
				noOpSplitDelta.addOperation( new NoOperation( 0 ) );
				noOpSplitDelta.addOperation( new MoveOperation( new Position( root, [ 1, 2 ] ), 3, new Position( root, [ 2, 0 ] ), 1 ) );

				const removeDelta = getRemoveDelta( new Position( root, [ 3 ] ), 1, 0 );

				const transformed = transform( removeDelta, noOpSplitDelta, context );

				expect( transformed.length ).to.equal( 1 );

>>>>>>> 2b04f051
				expectDelta( transformed[ 0 ], {
					type: RemoveDelta,
					operations: [
						{
							type: RemoveOperation,
<<<<<<< HEAD
							sourcePosition,
							howMany: 1,
							baseVersion
=======
							sourcePosition: new Position( root, [ 3 ] ),
							howMany: 1,
							baseVersion: 2
>>>>>>> 2b04f051
						}
					]
				} );
			} );
		} );
	} );
} );<|MERGE_RESOLUTION|>--- conflicted
+++ resolved
@@ -185,7 +185,6 @@
 				} );
 			} );
 
-<<<<<<< HEAD
 			it( 'removed node has been split - undo context', () => {
 				const sourcePosition = new Position( root, [ 3, 3, 1 ] );
 				const removeDelta = getRemoveDelta( sourcePosition, 1, baseVersion );
@@ -202,7 +201,19 @@
 
 				baseVersion = splitDelta.operations.length;
 
-=======
+				expectDelta( transformed[ 0 ], {
+					type: RemoveDelta,
+					operations: [
+						{
+							type: RemoveOperation,
+							sourcePosition,
+							howMany: 1,
+							baseVersion
+						}
+					]
+				} );
+			} );
+
 			it( 'should not throw if clone operation is NoOperation and use default transformation in that case', () => {
 				const noOpSplitDelta = new SplitDelta();
 				noOpSplitDelta.addOperation( new NoOperation( 0 ) );
@@ -214,21 +225,14 @@
 
 				expect( transformed.length ).to.equal( 1 );
 
->>>>>>> 2b04f051
-				expectDelta( transformed[ 0 ], {
-					type: RemoveDelta,
-					operations: [
-						{
-							type: RemoveOperation,
-<<<<<<< HEAD
-							sourcePosition,
-							howMany: 1,
-							baseVersion
-=======
+				expectDelta( transformed[ 0 ], {
+					type: RemoveDelta,
+					operations: [
+						{
+							type: RemoveOperation,
 							sourcePosition: new Position( root, [ 3 ] ),
 							howMany: 1,
 							baseVersion: 2
->>>>>>> 2b04f051
 						}
 					]
 				} );
