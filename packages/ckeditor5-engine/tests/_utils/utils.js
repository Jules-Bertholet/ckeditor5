/**
 * @license Copyright (c) 2003-2016, CKSource - Frederico Knabben. All rights reserved.
 * For licensing, see LICENSE.md.
 */

'use strict';

import moduleUtils from '/tests/_utils/module.js';

const utils = {
	/**
	 * Defines CKEditor plugin which is a mock of an editor creator.
	 *
	 * The mocked creator is available under:
	 *
	 *		editor.plugins.get( 'creator-thename' );
	 *
	 * @param {String} creatorName Name of the creator.
	 * @param {Object} [proto] Prototype of the creator. Properties from the proto param will
	 * be copied to the prototype of the creator.
	 */
	defineEditorCreatorMock( creatorName, proto ) {
		moduleUtils.define( 'creator-' + creatorName, [ 'core/creator' ], ( Creator ) => {
			class TestCreator extends Creator {}

			if ( proto ) {
				for ( let propName in proto ) {
					TestCreator.prototype[ propName ] = proto[ propName ];
				}
			}

			return TestCreator;
		} );
<<<<<<< HEAD
	},

	/**
	 * Creates an instance inheriting from {@link core.EmitterMixin} with one additional method `observe()`.
	 * It allows observing changes to attributes in objects being {@link core.Observable observable}.
	 *
	 * The `observe()` method accepts:
	 *
	 * * `{String} observableName` – Identifier for the observable object. E.g. `"Editable"` when
	 * you observe one of editor's editables. This name will be displayed on the console.
	 * * `{core.Observable observable} – The object to observe.
	 *
	 * Typical usage:
	 *
	 *		const observer = utils.createObserver();
	 *		observer.observe( 'Editable', editor.editables.current );
	 *
	 *		// Stop listening (method from the EmitterMixin):
	 *		observer.stopListening();
	 *
	 * @returns {Emitter} The observer.
	 */
	createObserver() {
		const observer = Object.create( EmitterMixin, {
			observe: {
				value: function observe( observableName, observable ) {
					observer.listenTo( observable, 'change', ( evt, propertyName, value, oldValue ) => {
						console.log( `[Change in ${ observableName }] ${ propertyName } = '${ value }' (was '${ oldValue }')` );
					} );

					return observer;
				}
			}
		} );

		return observer;
	},

	/**
	 * Checkes wether observable properties are properly bound to each other.
	 *
	 * Syntax given that observable `A` is bound to observables [`B`, `C`, ...]:
	 *
	 *		assertBinding( A,
	 *			{ initial `A` attributes },
	 *			[
	 *				[ B, { new `B` attributes } ],
	 *				[ C, { new `C` attributes } ],
	 *				...
	 *			],
	 *			{ `A` attributes after [`B`, 'C', ...] changed }
	 *		);
	 */
	assertBinding( observable, stateBefore, data, stateAfter ) {
		let key, pair;

		for ( key in stateBefore ) {
			expect( observable[ key ] ).to.be.equal( stateBefore[ key ] );
		}

		// Change attributes of bound observables.
		for ( pair of data ) {
			for ( key in pair[ 1 ] ) {
				pair[ 0 ][ key ] = pair[ 1 ][ key ];
			}
		}

		for ( key in stateAfter ) {
			expect( observable[ key ] ).to.be.equal( stateAfter[ key ] );
		}
=======
>>>>>>> 2077b200
	}
};

export default utils;<|MERGE_RESOLUTION|>--- conflicted
+++ resolved
@@ -31,79 +31,6 @@
 
 			return TestCreator;
 		} );
-<<<<<<< HEAD
-	},
-
-	/**
-	 * Creates an instance inheriting from {@link core.EmitterMixin} with one additional method `observe()`.
-	 * It allows observing changes to attributes in objects being {@link core.Observable observable}.
-	 *
-	 * The `observe()` method accepts:
-	 *
-	 * * `{String} observableName` – Identifier for the observable object. E.g. `"Editable"` when
-	 * you observe one of editor's editables. This name will be displayed on the console.
-	 * * `{core.Observable observable} – The object to observe.
-	 *
-	 * Typical usage:
-	 *
-	 *		const observer = utils.createObserver();
-	 *		observer.observe( 'Editable', editor.editables.current );
-	 *
-	 *		// Stop listening (method from the EmitterMixin):
-	 *		observer.stopListening();
-	 *
-	 * @returns {Emitter} The observer.
-	 */
-	createObserver() {
-		const observer = Object.create( EmitterMixin, {
-			observe: {
-				value: function observe( observableName, observable ) {
-					observer.listenTo( observable, 'change', ( evt, propertyName, value, oldValue ) => {
-						console.log( `[Change in ${ observableName }] ${ propertyName } = '${ value }' (was '${ oldValue }')` );
-					} );
-
-					return observer;
-				}
-			}
-		} );
-
-		return observer;
-	},
-
-	/**
-	 * Checkes wether observable properties are properly bound to each other.
-	 *
-	 * Syntax given that observable `A` is bound to observables [`B`, `C`, ...]:
-	 *
-	 *		assertBinding( A,
-	 *			{ initial `A` attributes },
-	 *			[
-	 *				[ B, { new `B` attributes } ],
-	 *				[ C, { new `C` attributes } ],
-	 *				...
-	 *			],
-	 *			{ `A` attributes after [`B`, 'C', ...] changed }
-	 *		);
-	 */
-	assertBinding( observable, stateBefore, data, stateAfter ) {
-		let key, pair;
-
-		for ( key in stateBefore ) {
-			expect( observable[ key ] ).to.be.equal( stateBefore[ key ] );
-		}
-
-		// Change attributes of bound observables.
-		for ( pair of data ) {
-			for ( key in pair[ 1 ] ) {
-				pair[ 0 ][ key ] = pair[ 1 ][ key ];
-			}
-		}
-
-		for ( key in stateAfter ) {
-			expect( observable[ key ] ).to.be.equal( stateAfter[ key ] );
-		}
-=======
->>>>>>> 2077b200
 	}
 };
 
