--- conflicted
+++ resolved
@@ -11,10 +11,6 @@
 import { addBorderRules } from '@ckeditor/ckeditor5-engine/src/view/styles/border';
 import { addBackgroundRules } from '@ckeditor/ckeditor5-engine/src/view/styles/background';
 
-<<<<<<< HEAD
-import TableEditing from './../tableediting';
-import { downcastTableAttribute, upcastBorderStyles, upcastStyleToAttribute } from './../converters/tableproperties';
-=======
 import TableEditing from '../tableediting';
 import {
 	downcastAttributeToStyle,
@@ -22,7 +18,6 @@
 	upcastBorderStyles,
 	upcastStyleToAttribute
 } from '../converters/tableproperties';
->>>>>>> 6e8b71b1
 import TableBackgroundColorCommand from './commands/tablebackgroundcolorcommand';
 import TableBorderColorCommand from './commands/tablebordercolorcommand';
 import TableBorderStyleCommand from './commands/tableborderstylecommand';
@@ -161,38 +156,6 @@
 				value: viewElement => viewElement.getAttribute( 'align' )
 			}
 		} );
-<<<<<<< HEAD
-=======
-
-	conversion.for( 'downcast' ).add( dispatcher => dispatcher.on( 'attribute:alignment:table', ( evt, data, conversionApi ) => {
-		const { item, attributeNewValue } = data;
-		const { mapper, writer } = conversionApi;
-
-		const table = [ ...mapper.toViewElement( item ).getChildren() ].find( child => child.is( 'table' ) );
-
-		if ( !attributeNewValue ) {
-			writer.removeStyle( 'margin-left', table );
-			writer.removeStyle( 'margin-right', table );
-
-			return;
-		}
-
-		const styles = {
-			'margin-right': 'auto',
-			'margin-left': 'auto'
-		};
-
-		if ( attributeNewValue == 'left' ) {
-			styles[ 'margin-left' ] = '0';
-		}
-
-		if ( attributeNewValue == 'right' ) {
-			styles[ 'margin-right' ] = '0';
-		}
-
-		writer.setStyle( styles, table );
-	} ) );
->>>>>>> 6e8b71b1
 }
 
 // Enables conversion for an attribute for simple view-model mappings.
