/**
 * @license Copyright (c) 2003-2020, CKSource - Frederico Knabben. All rights reserved.
 * For licensing, see LICENSE.md or https://ckeditor.com/legal/ckeditor-oss-license
 */

/**
 * @module table/converters/downcast
 */

import TableWalker from './../tablewalker';
import { toWidget, toWidgetEditable, setHighlightHandling } from '@ckeditor/ckeditor5-widget/src/utils';

/**
 * Model table element to view table element conversion helper.
 *
 * This conversion helper creates the whole table element with child elements.
 *
 * @param {Object} options
 * @param {Boolean} options.asWidget If set to `true`, the downcast conversion will produce a widget.
 * @returns {Function} Conversion helper.
 */
export function downcastInsertTable( options = {} ) {
	return dispatcher => dispatcher.on( 'insert:table', ( evt, data, conversionApi ) => {
		const table = data.item;

		if ( !conversionApi.consumable.consume( table, 'insert' ) ) {
			return;
		}

		// Consume attributes if present to not fire attribute change downcast
		conversionApi.consumable.consume( table, 'attribute:headingRows:table' );
		conversionApi.consumable.consume( table, 'attribute:headingColumns:table' );

		const asWidget = options && options.asWidget;

		const figureElement = conversionApi.writer.createContainerElement( 'figure', { class: 'table' } );
		const tableElement = conversionApi.writer.createContainerElement( 'table' );
		conversionApi.writer.insert( conversionApi.writer.createPositionAt( figureElement, 0 ), tableElement );

		let tableWidget;

		if ( asWidget ) {
			tableWidget = toTableWidget( figureElement, conversionApi.writer );
		}

		const tableWalker = new TableWalker( table );

		const tableAttributes = {
			headingRows: table.getAttribute( 'headingRows' ) || 0,
			headingColumns: table.getAttribute( 'headingColumns' ) || 0
		};

		// Cache for created table rows.
		const viewRows = new Map();

		for ( const tableSlot of tableWalker ) {
			const { row, cell } = tableSlot;

			const tableSection = getOrCreateTableSection( getSectionName( row, tableAttributes ), tableElement, conversionApi );
			const tableRow = table.getChild( row );

			const trElement = viewRows.get( row ) || createTr( tableRow, row, tableSection, conversionApi );
			viewRows.set( row, trElement );

			// Consume table cell - it will be always consumed as we convert whole table at once.
			conversionApi.consumable.consume( cell, 'insert' );

			const insertPosition = conversionApi.writer.createPositionAt( trElement, 'end' );

			createViewTableCellElement( tableSlot, tableAttributes, insertPosition, conversionApi, options );
		}

		const viewPosition = conversionApi.mapper.toViewPosition( data.range.start );

		conversionApi.mapper.bindElements( table, asWidget ? tableWidget : figureElement );
		conversionApi.writer.insert( viewPosition, asWidget ? tableWidget : figureElement );
	} );
}

/**
 * Model row element to view `<tr>` element conversion helper.
 *
 * This conversion helper creates the whole `<tr>` element with child elements.
 *
 * @returns {Function} Conversion helper.
 */
export function downcastInsertRow() {
	return dispatcher => dispatcher.on( 'insert:tableRow', ( evt, data, conversionApi ) => {
		const tableRow = data.item;

		if ( !conversionApi.consumable.consume( tableRow, 'insert' ) ) {
			return;
		}

		const table = tableRow.parent;

		const figureElement = conversionApi.mapper.toViewElement( table );
		const tableElement = getViewTable( figureElement );

		const row = table.getChildIndex( tableRow );

		const tableWalker = new TableWalker( table, { row } );

		const tableAttributes = {
			headingRows: table.getAttribute( 'headingRows' ) || 0,
			headingColumns: table.getAttribute( 'headingColumns' ) || 0
		};

		// Cache for created table rows.
		const viewRows = new Map();

		for ( const tableSlot of tableWalker ) {
			const tableSection = getOrCreateTableSection( getSectionName( row, tableAttributes ), tableElement, conversionApi );

			const trElement = viewRows.get( row ) || createTr( tableRow, row, tableSection, conversionApi );
			viewRows.set( row, trElement );

			// Consume table cell - it will be always consumed as we convert whole row at once.
			conversionApi.consumable.consume( tableSlot.cell, 'insert' );

			const insertPosition = conversionApi.writer.createPositionAt( trElement, 'end' );

			createViewTableCellElement( tableSlot, tableAttributes, insertPosition, conversionApi, { asWidget: true } );
		}
	} );
}

/**
 * Model table cell element to view `<td>` or `<th>` element conversion helper.
 *
 * This conversion helper will create proper `<th>` elements for table cells that are in the heading section (heading row or column)
 * and `<td>` otherwise.
 *
 * @returns {Function} Conversion helper.
 */
export function downcastInsertCell() {
	return dispatcher => dispatcher.on( 'insert:tableCell', ( evt, data, conversionApi ) => {
		const tableCell = data.item;

		if ( !conversionApi.consumable.consume( tableCell, 'insert' ) ) {
			return;
		}

		const tableRow = tableCell.parent;
		const table = tableRow.parent;
		const rowIndex = table.getChildIndex( tableRow );

		const tableWalker = new TableWalker( table, { row: rowIndex } );

		const tableAttributes = {
			headingRows: table.getAttribute( 'headingRows' ) || 0,
			headingColumns: table.getAttribute( 'headingColumns' ) || 0
		};

		// We need to iterate over a table in order to get proper row & column values from a walker
		for ( const tableSlot of tableWalker ) {
			if ( tableSlot.cell === tableCell ) {
				const trElement = conversionApi.mapper.toViewElement( tableRow );
				const insertPosition = conversionApi.writer.createPositionAt( trElement, tableRow.getChildIndex( tableCell ) );

				createViewTableCellElement( tableSlot, tableAttributes, insertPosition, conversionApi, { asWidget: true } );

				// No need to iterate further.
				return;
			}
		}
	} );
}

/**
 * Conversion helper that acts on heading row table attribute change.
 *
 * This converter will:
 *
 * * Rename `<td>` to `<th>` elements or vice versa depending on headings.
 * * Create `<thead>` or `<tbody>` elements if needed.
 * * Remove empty `<thead>` or `<tbody>` if needed.
 *
 * @returns {Function} Conversion helper.
 */
export function downcastTableHeadingRowsChange() {
	return dispatcher => dispatcher.on( 'attribute:headingRows:table', ( evt, data, conversionApi ) => {
		const table = data.item;

		if ( !conversionApi.consumable.consume( data.item, evt.name ) ) {
			return;
		}

		const figureElement = conversionApi.mapper.toViewElement( table );
		const viewTable = getViewTable( figureElement );

		const oldRows = data.attributeOldValue;
		const newRows = data.attributeNewValue;

		// The head section has grown so move rows from <tbody> to <thead>.
		if ( newRows > oldRows ) {
			// Filter out only those rows that are in wrong section.
			const rowsToMove = Array.from( table.getChildren() ).filter( ( { index } ) => isBetween( index, oldRows - 1, newRows ) );

			const viewTableHead = getOrCreateTableSection( 'thead', viewTable, conversionApi );
			moveViewRowsToTableSection( rowsToMove, viewTableHead, conversionApi, 'end' );

			// Rename all table cells from moved rows to 'th' as they lands in <thead>.
			for ( const tableRow of rowsToMove ) {
				for ( const tableCell of tableRow.getChildren() ) {
					renameViewTableCell( tableCell, 'th', conversionApi );
				}
			}
		}
		// The head section has shrunk so move rows from <thead> to <tbody>.
		else {
			// Filter out only those rows that are in wrong section.
			const rowsToMove = Array.from( table.getChildren() )
				.filter( ( { index } ) => isBetween( index, newRows - 1, oldRows ) )
				.reverse(); // The rows will be moved from <thead> to <tbody> in reverse order at the beginning of a <tbody>.

			const viewTableBody = getOrCreateTableSection( 'tbody', viewTable, conversionApi );
			moveViewRowsToTableSection( rowsToMove, viewTableBody, conversionApi, 0 );

			// Check if cells moved from <thead> to <tbody> requires renaming to <td> as this depends on current heading columns attribute.
			const tableWalker = new TableWalker( table, { startRow: newRows ? newRows - 1 : newRows, endRow: oldRows - 1 } );

			const tableAttributes = {
				headingRows: table.getAttribute( 'headingRows' ) || 0,
				headingColumns: table.getAttribute( 'headingColumns' ) || 0
			};

			for ( const tableSlot of tableWalker ) {
				renameViewTableCellIfRequired( tableSlot, tableAttributes, conversionApi );
			}
		}

		// Cleanup: Ensure that thead & tbody sections are removed if left empty after moving rows. See #6437, #6391.
		removeTableSectionIfEmpty( 'thead', viewTable, conversionApi );
		removeTableSectionIfEmpty( 'tbody', viewTable, conversionApi );

		function isBetween( index, lower, upper ) {
			return index > lower && index < upper;
		}
	} );
}

/**
 * Conversion helper that acts on heading column table attribute change.
 *
 * Depending on changed attributes this converter will rename `<td` to `<th>` elements or vice versa depending on the cell column index.
 *
 * @returns {Function} Conversion helper.
 */
export function downcastTableHeadingColumnsChange() {
	return dispatcher => dispatcher.on( 'attribute:headingColumns:table', ( evt, data, conversionApi ) => {
		const table = data.item;

		if ( !conversionApi.consumable.consume( data.item, evt.name ) ) {
			return;
		}

		const tableAttributes = {
			headingRows: table.getAttribute( 'headingRows' ) || 0,
			headingColumns: table.getAttribute( 'headingColumns' ) || 0
		};

		const oldColumns = data.attributeOldValue;
		const newColumns = data.attributeNewValue;

		const lastColumnToCheck = ( oldColumns > newColumns ? oldColumns : newColumns ) - 1;

		for ( const tableSlot of new TableWalker( table, { endColumn: lastColumnToCheck } ) ) {
			renameViewTableCellIfRequired( tableSlot, tableAttributes, conversionApi );
		}
	} );
}

/**
 * Conversion helper that acts on a removed row.
 *
 * @returns {Function} Conversion helper.
 */
export function downcastRemoveRow() {
	return dispatcher => dispatcher.on( 'remove:tableRow', ( evt, data, conversionApi ) => {
		// Prevent default remove converter.
		evt.stop();
		const viewWriter = conversionApi.writer;
		const mapper = conversionApi.mapper;

		const viewStart = mapper.toViewPosition( data.position ).getLastMatchingPosition( value => !value.item.is( 'tr' ) );
		const viewItem = viewStart.nodeAfter;
		const tableSection = viewItem.parent;
		const viewTable = tableSection.parent;

		// Remove associated <tr> from the view.
		const removeRange = viewWriter.createRangeOn( viewItem );
		const removed = viewWriter.remove( removeRange );

		for ( const child of viewWriter.createRangeIn( removed ).getItems() ) {
			mapper.unbindViewElement( child );
		}

		// Cleanup: Ensure that thead & tbody sections are removed if left empty after removing rows. See #6437, #6391.
		removeTableSectionIfEmpty( 'thead', viewTable, conversionApi );
		removeTableSectionIfEmpty( 'tbody', viewTable, conversionApi );
	}, { priority: 'higher' } );
}

// Converts a given {@link module:engine/view/element~Element} to a table widget:
// * Adds a {@link module:engine/view/element~Element#_setCustomProperty custom property} allowing to recognize the table widget element.
// * Calls the {@link module:widget/utils~toWidget} function with the proper element's label creator.
//
// @param {module:engine/view/element~Element} viewElement
// @param {module:engine/view/downcastwriter~DowncastWriter} writer An instance of the view writer.
// @param {String} label The element's label. It will be concatenated with the table `alt` attribute if one is present.
// @returns {module:engine/view/element~Element}
function toTableWidget( viewElement, writer ) {
	writer.setCustomProperty( 'table', true, viewElement );

	return toWidget( viewElement, writer, { hasSelectionHandle: true } );
}

// Renames an existing table cell in the view to a given element name.
//
// **Note** This method will not do anything if a view table cell has not been converted yet.
//
// @param {module:engine/model/element~Element} tableCell
// @param {String} desiredCellElementName
// @param {module:engine/conversion/downcastdispatcher~DowncastConversionApi} conversionApi
function renameViewTableCell( tableCell, desiredCellElementName, conversionApi ) {
	const viewWriter = conversionApi.writer;
	const viewCell = conversionApi.mapper.toViewElement( tableCell );

	// View cell might be not yet converted - skip it as it will be properly created by cell converter later on.
	if ( !viewCell ) {
		return;
	}

	const editable = viewWriter.createEditableElement( desiredCellElementName, viewCell.getAttributes() );
	const renamedCell = toWidgetEditable( editable, viewWriter );

<<<<<<< HEAD
	viewWriter.insert( viewWriter.createPositionAfter( viewCell ), renamedCell );
	viewWriter.move( viewWriter.createRangeIn( viewCell ), viewWriter.createPositionAt( renamedCell, 0 ) );
	viewWriter.remove( viewWriter.createRangeOn( viewCell ) );
=======
	if ( asWidget ) {
		const editable = viewWriter.createEditableElement( desiredCellElementName, viewCell.getAttributes() );
		renamedCell = toWidgetEditable( editable, viewWriter );

		setHighlightHandling(
			renamedCell,
			viewWriter,
			( element, descriptor, writer ) => writer.addClass( normalizeToArray( descriptor.classes ), element ),
			( element, descriptor, writer ) => writer.removeClass( normalizeToArray( descriptor.classes ), element )
		);

		viewWriter.insert( viewWriter.createPositionAfter( viewCell ), renamedCell );
		viewWriter.move( viewWriter.createRangeIn( viewCell ), viewWriter.createPositionAt( renamedCell, 0 ) );
		viewWriter.remove( viewWriter.createRangeOn( viewCell ) );
	} else {
		renamedCell = viewWriter.rename( desiredCellElementName, viewCell );
	}
>>>>>>> cc0e6947

	conversionApi.mapper.unbindViewElement( viewCell );
	conversionApi.mapper.bindElements( tableCell, renamedCell );
}

function normalizeToArray( classes ) {
	return Array.isArray( classes ) ? classes : [ classes ];
}

// Renames a table cell element in the view according to its location in the table.
//
// @param {module:table/tablewalker~TableSlot} tableSlot
// @param {{headingColumns, headingRows}} tableAttributes
// @param {module:engine/conversion/downcastdispatcher~DowncastConversionApi} conversionApi
function renameViewTableCellIfRequired( tableSlot, tableAttributes, conversionApi ) {
	const { cell } = tableSlot;

	// Check whether current columnIndex is overlapped by table cells from previous rows.
	const desiredCellElementName = getCellElementName( tableSlot, tableAttributes );

	const viewCell = conversionApi.mapper.toViewElement( cell );

	// If in single change we're converting attribute changes and inserting cell the table cell might not be inserted into view
	// because of child conversion is done after parent.
	if ( viewCell && viewCell.name !== desiredCellElementName ) {
		renameViewTableCell( cell, desiredCellElementName, conversionApi );
	}
}

// Creates a table cell element in the view.
//
// @param {module:table/tablewalker~TableSlot} tableSlot
// @param {module:engine/view/position~Position} insertPosition
// @param {module:engine/conversion/downcastdispatcher~DowncastConversionApi} conversionApi
function createViewTableCellElement( tableSlot, tableAttributes, insertPosition, conversionApi, options ) {
	const asWidget = options && options.asWidget;
	const cellElementName = getCellElementName( tableSlot, tableAttributes );

	const cellElement = asWidget ?
		toWidgetEditable( conversionApi.writer.createEditableElement( cellElementName ), conversionApi.writer ) :
		conversionApi.writer.createContainerElement( cellElementName );

	if ( asWidget ) {
		setHighlightHandling(
			cellElement,
			conversionApi.writer,
			( element, descriptor, writer ) => writer.addClass( normalizeToArray( descriptor.classes ), element ),
			( element, descriptor, writer ) => writer.removeClass( normalizeToArray( descriptor.classes ), element )
		);
	}

	const tableCell = tableSlot.cell;

	const firstChild = tableCell.getChild( 0 );
	const isSingleParagraph = tableCell.childCount === 1 && firstChild.name === 'paragraph';

	conversionApi.writer.insert( insertPosition, cellElement );

	if ( isSingleParagraph && !hasAnyAttribute( firstChild ) ) {
		const innerParagraph = tableCell.getChild( 0 );
		const paragraphInsertPosition = conversionApi.writer.createPositionAt( cellElement, 'end' );

		conversionApi.consumable.consume( innerParagraph, 'insert' );

		if ( asWidget ) {
			// Use display:inline-block to force Chrome/Safari to limit text mutations to this element.
			// See #6062.
			const fakeParagraph = conversionApi.writer.createContainerElement( 'span', { style: 'display:inline-block' } );

			conversionApi.mapper.bindElements( innerParagraph, fakeParagraph );
			conversionApi.writer.insert( paragraphInsertPosition, fakeParagraph );

			conversionApi.mapper.bindElements( tableCell, cellElement );
		} else {
			conversionApi.mapper.bindElements( tableCell, cellElement );
			conversionApi.mapper.bindElements( innerParagraph, cellElement );
		}
	} else {
		conversionApi.mapper.bindElements( tableCell, cellElement );
	}
}

// Creates a `<tr>` view element.
//
// @param {module:engine/view/element~Element} tableRow
// @param {Number} rowIndex
// @param {module:engine/view/element~Element} tableSection
// @param {module:engine/conversion/downcastdispatcher~DowncastConversionApi} conversionApi
// @returns {module:engine/view/element~Element}
function createTr( tableRow, rowIndex, tableSection, conversionApi ) {
	// Will always consume since we're converting <tableRow> element from a parent <table>.
	conversionApi.consumable.consume( tableRow, 'insert' );

	const trElement = conversionApi.writer.createContainerElement( 'tr' );
	conversionApi.mapper.bindElements( tableRow, trElement );

	const headingRows = tableRow.parent.getAttribute( 'headingRows' ) || 0;
	const offset = headingRows > 0 && rowIndex >= headingRows ? rowIndex - headingRows : rowIndex;

	const position = conversionApi.writer.createPositionAt( tableSection, offset );
	conversionApi.writer.insert( position, trElement );

	return trElement;
}

// Returns `th` for heading cells and `td` for other cells for the current table walker value.
//
// @param {module:table/tablewalker~TableSlot} tableSlot
// @param {{headingColumns, headingRows}} tableAttributes
// @returns {String}
function getCellElementName( tableSlot, tableAttributes ) {
	const { row, column } = tableSlot;
	const { headingColumns, headingRows } = tableAttributes;

	// Column heading are all tableCells in the first `columnHeading` rows.
	const isColumnHeading = headingRows && headingRows > row;

	// So a whole row gets <th> element.
	if ( isColumnHeading ) {
		return 'th';
	}

	// Row heading are tableCells which columnIndex is lower then headingColumns.
	const isRowHeading = headingColumns && headingColumns > column;

	return isRowHeading ? 'th' : 'td';
}

// Returns the table section name for the current table walker value.
//
// @param {Number} row
// @param {{headingColumns, headingRows}} tableAttributes
// @returns {String}
function getSectionName( row, tableAttributes ) {
	return row < tableAttributes.headingRows ? 'thead' : 'tbody';
}

// Creates or returns an existing `<tbody>` or `<thead>` element with caching.
//
// @param {String} sectionName
// @param {module:engine/view/element~Element} viewTable
// @param {module:engine/conversion/downcastdispatcher~DowncastConversionApi} conversionApi
// @param {Object} cachedTableSection An object that stores cached elements.
// @returns {module:engine/view/containerelement~ContainerElement}
function getOrCreateTableSection( sectionName, viewTable, conversionApi ) {
	const viewTableSection = getExistingTableSectionElement( sectionName, viewTable );

	return viewTableSection ? viewTableSection : createTableSection( sectionName, viewTable, conversionApi );
}

// Finds an existing `<tbody>` or `<thead>` element or returns undefined.
//
// @param {String} sectionName
// @param {module:engine/view/element~Element} tableElement
// @param {module:engine/conversion/downcastdispatcher~DowncastConversionApi} conversionApi
function getExistingTableSectionElement( sectionName, tableElement ) {
	for ( const tableSection of tableElement.getChildren() ) {
		if ( tableSection.name == sectionName ) {
			return tableSection;
		}
	}
}

// Creates a table section at the end of the table.
//
// @param {String} sectionName
// @param {module:engine/view/element~Element} tableElement
// @param {module:engine/conversion/downcastdispatcher~DowncastConversionApi} conversionApi
// @returns {module:engine/view/containerelement~ContainerElement}
function createTableSection( sectionName, tableElement, conversionApi ) {
	const tableChildElement = conversionApi.writer.createContainerElement( sectionName );

	const insertPosition = conversionApi.writer.createPositionAt( tableElement, sectionName == 'tbody' ? 'end' : 0 );

	conversionApi.writer.insert( insertPosition, tableChildElement );

	return tableChildElement;
}

// Removes an existing `<tbody>` or `<thead>` element if it is empty.
//
// @param {String} sectionName
// @param {module:engine/view/element~Element} tableElement
// @param {module:engine/conversion/downcastdispatcher~DowncastConversionApi} conversionApi
function removeTableSectionIfEmpty( sectionName, tableElement, conversionApi ) {
	const tableSection = getExistingTableSectionElement( sectionName, tableElement );

	if ( tableSection && tableSection.childCount === 0 ) {
		conversionApi.writer.remove( conversionApi.writer.createRangeOn( tableSection ) );
	}
}

// Moves view table rows associated with passed model rows to the provided table section element.
//
// **Note**: This method will skip not converted table rows.
//
// @param {Array.<module:engine/model/element~Element>} rowsToMove
// @param {module:engine/view/element~Element} viewTableSection
// @param {module:engine/conversion/downcastdispatcher~DowncastConversionApi} conversionApi
// @param {Number|'end'|'before'|'after'} offset Offset or one of the flags.
function moveViewRowsToTableSection( rowsToMove, viewTableSection, conversionApi, offset ) {
	for ( const tableRow of rowsToMove ) {
		const viewTableRow = conversionApi.mapper.toViewElement( tableRow );

		// View table row might be not yet converted - skip it as it will be properly created by cell converter later on.
		if ( viewTableRow ) {
			conversionApi.writer.move(
				conversionApi.writer.createRangeOn( viewTableRow ),
				conversionApi.writer.createPositionAt( viewTableSection, offset )
			);
		}
	}
}

// Finds a '<table>' element inside the `<figure>` widget.
//
// @param {module:engine/view/element~Element} viewFigure
function getViewTable( viewFigure ) {
	for ( const child of viewFigure.getChildren() ) {
		if ( child.name === 'table' ) {
			return child;
		}
	}
}

// Checks if an element has any attributes set.
//
// @param {module:engine/model/element~Element element
// @returns {Boolean}
function hasAnyAttribute( element ) {
	return !![ ...element.getAttributeKeys() ].length;
}<|MERGE_RESOLUTION|>--- conflicted
+++ resolved
@@ -335,29 +335,16 @@
 	const editable = viewWriter.createEditableElement( desiredCellElementName, viewCell.getAttributes() );
 	const renamedCell = toWidgetEditable( editable, viewWriter );
 
-<<<<<<< HEAD
+	setHighlightHandling(
+		renamedCell,
+		viewWriter,
+		( element, descriptor, writer ) => writer.addClass( normalizeToArray( descriptor.classes ), element ),
+		( element, descriptor, writer ) => writer.removeClass( normalizeToArray( descriptor.classes ), element )
+	);
+
 	viewWriter.insert( viewWriter.createPositionAfter( viewCell ), renamedCell );
 	viewWriter.move( viewWriter.createRangeIn( viewCell ), viewWriter.createPositionAt( renamedCell, 0 ) );
 	viewWriter.remove( viewWriter.createRangeOn( viewCell ) );
-=======
-	if ( asWidget ) {
-		const editable = viewWriter.createEditableElement( desiredCellElementName, viewCell.getAttributes() );
-		renamedCell = toWidgetEditable( editable, viewWriter );
-
-		setHighlightHandling(
-			renamedCell,
-			viewWriter,
-			( element, descriptor, writer ) => writer.addClass( normalizeToArray( descriptor.classes ), element ),
-			( element, descriptor, writer ) => writer.removeClass( normalizeToArray( descriptor.classes ), element )
-		);
-
-		viewWriter.insert( viewWriter.createPositionAfter( viewCell ), renamedCell );
-		viewWriter.move( viewWriter.createRangeIn( viewCell ), viewWriter.createPositionAt( renamedCell, 0 ) );
-		viewWriter.remove( viewWriter.createRangeOn( viewCell ) );
-	} else {
-		renamedCell = viewWriter.rename( desiredCellElementName, viewCell );
-	}
->>>>>>> cc0e6947
 
 	conversionApi.mapper.unbindViewElement( viewCell );
 	conversionApi.mapper.bindElements( tableCell, renamedCell );
